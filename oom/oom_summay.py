#!/usr/bin/env python3

import sys
import re

def parse_log_file(filename):
    with open(filename, 'r') as file:
        log_data = file.read()
    return log_data

def extract_memory_info(log_data):
    # Pattern to detect the start of a Mem-Info section
    pattern = r'( Mem-Info:)'
    # Pattern to detect the OOM invocation line
    oom_invocation_pattern = r'(.* invoked oom-killer:.*)'

    # Try splitting using the first pattern
    mem_info_sections = re.split(pattern, log_data)[1:]

    timestamps = mem_info_sections[0::2]
    mem_info_sections = mem_info_sections[1::2]

    patterns = {
        'active_anon': r'active_anon:(\d+)',
        'inactive_anon': r'inactive_anon:(\d+)',
        'active_file': r'active_file:(\d+)',
        'inactive_file': r'inactive_file:(\d+)',
        'slab_reclaimable': r'slab_reclaimable:(\d+)',
        'slab_unreclaimable': r'slab_unreclaimable:(\d+)',
        'shmem': r'shmem:(\d+)',
        'pagetables': r'pagetables:(\d+)',
        'free': r'free:(\d+)',
        'free_pcp': r'free_pcp:(\d+)',
        'pagecache': r'(\d+) total pagecache pages',
        'reserved': r'(\d+) pages reserved',
        'total_pages_ram': r'(\d+) pages RAM',
        'hugepages_total_1048576': r'hugepages_total=(\d+).*hugepages_size=1048576kB',
        'hugepages_free_1048576': r'hugepages_free=(\d+).*hugepages_size=1048576kB',
        'hugepages_surp_1048576': r'hugepages_surp=(\d+).*hugepages_size=1048576kB',
        'hugepages_total_2048': r'hugepages_total=(\d+).*hugepages_size=2048kB',
        'hugepages_free_2048': r'hugepages_free=(\d+).*hugepages_size=2048kB',
        'hugepages_surp_2048': r'hugepages_surp=(\d+).*hugepages_size=2048kB'
    }

    mem_info_list = []

    for timestamp, section in zip(timestamps, mem_info_sections):
        memory_info = {}
        # Find the line where the OOM killer is invoked
        oom_invocation_line = re.search(oom_invocation_pattern, section)
        if oom_invocation_line:
            oom_invocation_line = oom_invocation_line.group(1)
        else:
            oom_invocation_line = "OOM invocation line not found."

        for key, pattern in patterns.items():
            match = re.search(pattern, section)
            if match:
                memory_info[key] = int(match.group(1))
        if memory_info:
            timestamp_part = ' '.join(timestamp.split()[:3])
            mem_info_list.append((timestamp_part, oom_invocation_line, memory_info))

    return mem_info_list

def calculate_memory_usage(memory_info):
    page_size_kb = 4  # Page size in KB

    # Safely get the value from the memory_info dict, default to 0 if not found
    total_memory = memory_info.get('total_pages_ram', 0)
    total_memory_mb = total_memory * page_size_kb / 1024
    total_memory_gb = total_memory_mb / 1024

    hugepages_total_mb = (memory_info.get('hugepages_total_1048576', 0) * 1048576 + memory_info.get('hugepages_total_2048', 0) * 2048) / 1024
    hugepages_total_gb = hugepages_total_mb / 1024
    hugepages_free_mb = (memory_info.get('hugepages_free_1048576', 0) * 1048576 + memory_info.get('hugepages_free_2048', 0) * 2048) / 1024
    hugepages_free_gb = hugepages_free_mb / 1024
    hugepages_surp_mb = (memory_info.get('hugepages_surp_1048576', 0) * 1048576 + memory_info.get('hugepages_surp_2048', 0) * 2048) / 1024
    hugepages_surp_gb = hugepages_surp_mb / 1024

    memory_summary = {
        'Total Memory': (total_memory_mb, total_memory_gb, total_memory),
        'Active Anon': ((memory_info.get('active_anon', 0) * page_size_kb) / 1024, (memory_info.get('active_anon', 0) * page_size_kb) / (1024 ** 2), memory_info.get('active_anon', 0)),
        'Inactive Anon': ((memory_info.get('inactive_anon', 0) * page_size_kb) / 1024, (memory_info.get('inactive_anon', 0) * page_size_kb) / (1024 ** 2), memory_info.get('inactive_anon', 0)),
        'Active File': ((memory_info.get('active_file', 0) * page_size_kb) / 1024, (memory_info.get('active_file', 0) * page_size_kb) / (1024 ** 2), memory_info.get('active_file', 0)),
        'Inactive File': ((memory_info.get('inactive_file', 0) * page_size_kb) / 1024, (memory_info.get('inactive_file', 0) * page_size_kb) / (1024 ** 2), memory_info.get('inactive_file', 0)),
        'Slab': (((memory_info.get('slab_reclaimable', 0) + memory_info.get('slab_unreclaimable', 0)) * page_size_kb) / 1024, ((memory_info.get('slab_reclaimable', 0) + memory_info.get('slab_unreclaimable', 0)) * page_size_kb) / (1024 ** 2), memory_info.get('slab_reclaimable', 0) + memory_info.get('slab_unreclaimable', 0)),
        'Shmem': ((memory_info.get('shmem', 0) * page_size_kb) / 1024, (memory_info.get('shmem', 0) * page_size_kb) / (1024 ** 2), memory_info.get('shmem', 0)),
        'Page Tables': ((memory_info.get('pagetables', 0) * page_size_kb) / 1024, (memory_info.get('pagetables', 0) * page_size_kb) / (1024 ** 2), memory_info.get('pagetables', 0)),
        'Free': (((memory_info.get('free', 0) + memory_info.get('free_pcp', 0)) * page_size_kb) / 1024, ((memory_info.get('free', 0) + memory_info.get('free_pcp', 0)) * page_size_kb) / (1024 ** 2), memory_info.get('free', 0) + memory_info.get('free_pcp', 0)),
        'Page Cache': ((memory_info.get('pagecache', 0) * page_size_kb) / 1024, (memory_info.get('pagecache', 0) * page_size_kb) / (1024 ** 2), memory_info.get('pagecache', 0)),
        'Reserved': ((memory_info.get('reserved', 0) * page_size_kb) / 1024, (memory_info.get('reserved', 0) * page_size_kb) / (1024 ** 2), memory_info.get('reserved', 0)),
        'Hugepages Total': (hugepages_total_mb, hugepages_total_gb, memory_info.get('hugepages_total_1048576', 0) + memory_info.get('hugepages_total_2048', 0)),
        'Hugepages Free': (hugepages_free_mb, hugepages_free_gb, memory_info.get('hugepages_free_1048576', 0) + memory_info.get('hugepages_free_2048', 0)),
        'Hugepages Surplus': (hugepages_surp_mb, hugepages_surp_gb, memory_info.get('hugepages_surp_1048576', 0) + memory_info.get('hugepages_surp_2048', 0))
    }

    return memory_summary

def print_summary(memory_summary, index, timestamp, oom_invocation_line, show_pages):
    print(f"\nEvent: {oom_invocation_line}")
    if show_pages:
        print(f"{'Category':<20} {'Pages':>10} {'MB':>15} {'GB':>15}")
        print("="*62)
    else:
        print(f"{'Category':<20} {'MB':>15} {'GB':>15}")
        print("="*52)

    for key, (value_mb, value_gb, pages) in memory_summary.items():
        if show_pages:
            print(f"{key:<20} {pages:>10} {value_mb:>15.2f} {value_gb:>15.2f}")
        else:
            print(f"{key:<20} {value_mb:>15.2f} {value_gb:>15.2f}")
    print("\n")

def main():
    if len(sys.argv) < 2 or len(sys.argv) > 3:
        print("Usage: oom_summary.py <log_filename> [-p]")
<<<<<<< HEAD
        sys.exit(1)

    log_filename = sys.argv[1]
    show_pages = '-p' in sys.argv

    log_data = parse_log_file(log_filename)
    mem_info_list = extract_memory_info(log_data)

    for index, (timestamp, oom_invocation_line, memory_info) in enumerate(mem_info_list):
        memory_summary = calculate_memory_usage(memory_info)
        print_summary(memory_summary, index, timestamp, oom_invocation_line, show_pages)

if __name__ == "__main__":
    main()
=======
        sys.exit(1)
>>>>>>> 12e07ef5
<|MERGE_RESOLUTION|>--- conflicted
+++ resolved
@@ -115,12 +115,11 @@
 
 def main():
     if len(sys.argv) < 2 or len(sys.argv) > 3:
-        print("Usage: oom_summary.py <log_filename> [-p]")
-<<<<<<< HEAD
+        print("Usage: oom_summary.py [-p] <log_filename>")
         sys.exit(1)
 
-    log_filename = sys.argv[1]
-    show_pages = '-p' in sys.argv
+    show_pages = sys.argv[1] == '-p'
+    log_filename = sys.argv[2] if show_pages else sys.argv[1]
 
     log_data = parse_log_file(log_filename)
     mem_info_list = extract_memory_info(log_data)
@@ -130,7 +129,4 @@
         print_summary(memory_summary, index, timestamp, oom_invocation_line, show_pages)
 
 if __name__ == "__main__":
-    main()
-=======
-        sys.exit(1)
->>>>>>> 12e07ef5
+    main()